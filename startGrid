<<<<<<< HEAD
#!/bin/sh
java -DPOOL_MAX=1024 -DawsAccessKey=foo -DawsSecretKey=bar -DtotalNodeCount=300 -DipAddress="10.10.10.10" -cp target/automation-grid.jar org.openqa.grid.selenium.GridLauncher -role hub -hubConfig src/main/resources/hub.static.json -log grid.log -jettyMaxThreads 1024
=======
#!/bin/bash

# check required params
[ -z ${AWS_ACCESS_KEY} ] && echo "AWS_ACCESS_KEY MUST BE SET!" && exit 1
[ -z ${AWS_SECRET_KEY} ] && echo "AWS_SECRET_KEY MUST BE SET!" && exit 1

# set defaults
[ -z ${IP_ADDRESS} ] && IP_ADDRESS=10.10.10.10

java -DawsAccessKey="${AWS_ACCESS_KEY}" \
    -DawsSecretKey="${AWS_SECRET_KEY}" \
    -DipAddress="${IP_ADDRESS}" \
    -cp /target/automation-grid.jar org.openqa.grid.selenium.GridLauncher \
    -role hub \
    -servlets "com.rmn.qa.servlet.AutomationTestRunServlet","com.rmn.qa.servlet.StatusServlet"
>>>>>>> 0995be09
<|MERGE_RESOLUTION|>--- conflicted
+++ resolved
@@ -1,9 +1,3 @@
-<<<<<<< HEAD
-#!/bin/sh
-java -DPOOL_MAX=1024 -DawsAccessKey=foo -DawsSecretKey=bar -DtotalNodeCount=300 -DipAddress="10.10.10.10" -cp target/automation-grid.jar org.openqa.grid.selenium.GridLauncher -role hub -hubConfig src/main/resources/hub.static.json -log grid.log -jettyMaxThreads 1024
-=======
-#!/bin/bash
-
 # check required params
 [ -z ${AWS_ACCESS_KEY} ] && echo "AWS_ACCESS_KEY MUST BE SET!" && exit 1
 [ -z ${AWS_SECRET_KEY} ] && echo "AWS_SECRET_KEY MUST BE SET!" && exit 1
@@ -17,4 +11,15 @@
     -cp /target/automation-grid.jar org.openqa.grid.selenium.GridLauncher \
     -role hub \
     -servlets "com.rmn.qa.servlet.AutomationTestRunServlet","com.rmn.qa.servlet.StatusServlet"
->>>>>>> 0995be09
+
+
+
+#-DPOOL_MAX=1024 
+#-DawsAccessKey=foo 
+#-DawsSecretKey=bar 
+#-DtotalNodeCount=300 
+#-DipAddress="10.10.10.10" 
+#-hubConfig src/main/resources/hub.static.json 
+#-log grid.log 
+#-jettyMaxThreads 1024
+
